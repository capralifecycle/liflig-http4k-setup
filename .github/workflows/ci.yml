--- conflicted
+++ resolved
@@ -60,11 +60,6 @@
         env:
           # NOTE: Use the following token if your project does not depend on private packages:
           GITHUB_TOKEN: ${{ secrets.GITHUB_TOKEN }}
-<<<<<<< HEAD
-          # NOTE: Use the following token if your project depends on private packages:
-          # GITHUB_TOKEN: ${{ secrets.SHARED_GITHUB_PACKAGES_TOKEN }}
-=======
->>>>>>> d6f3e134
         run: mvn -B dependency:resolve
 
       - name: conditional release
